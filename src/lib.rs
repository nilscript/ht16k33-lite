--- conflicted
+++ resolved
@@ -1,665 +1,403 @@
-<<<<<<< HEAD
-//! # ht16k33-lite
-//! 
-//! A driver for [Holtek HT16K33 RAM Mapping 16*8 LED Controller Driver with keyscan](https://www.holtek.com/productdetail/-/vg/HT16K33) 
-//! which aims to be a simple implementation and to only implement the bare 
-//! minimum to cover all basic use cases.
-//! 
-//! Using this library should be done after reading the documentation for the
-//! ht16k33 Controller as this library.
-
-#![no_std]
-pub mod prelude {
-    pub use super::*;
-}
-
-#[macro_use]
-extern crate num_derive;
-
-use embedded_hal::blocking::i2c::{Read, Write};
-pub use num_traits::cast::{FromPrimitive, ToPrimitive};
-use core::cmp::min;
-=======
-#![allow(clippy::manual_range_contains)]
-#![allow(non_upper_case_globals)]
-#![cfg_attr(not(feature = "std"), no_std)]
-
-//! # ht16k33-lite
-//! ht16k33 is a low level library for communicating with ht16k33 controllers.
-//! https://cdn-shop.adafruit.com/datasheets/ht16K33v110.pdf
-
-use ambassador::delegatable_trait;
-use embedded_hal::blocking::i2c;
-use num_derive::{FromPrimitive, ToPrimitive};
-use num_traits::{FromPrimitive};
->>>>>>> 80b3e43b
-
-pub const SEGMENTS_SIZE: usize = 16;
-pub const COMMONS_SIZE: usize  = 8;
-
-<<<<<<< HEAD
-pub const DISPLAY_DATA_ADDRESS_POINTER: u8 = 0b0000_0000;
-
-/// Read / Write
-#[derive(Copy, Clone, Debug, FromPrimitive, ToPrimitive, Hash)]
-pub enum DisplayDataAddressPointer {
-    P0, P1, P2, P3, P4, P5, P6, P7, P8, P9, P10, P11, P12, P13, P14, P15
-}
-
-/// Command address for System Setup
-pub const SYSTEM_SETUP: u8 = 0b0010_0000;
-
-/// Command for System Setup
-/// 
-/// Option: Write only
-#[derive(Copy, Clone, Debug, Hash)]
-pub enum SystemSetup {
-    /// Oscillator off
-    StandBy = 0,
-    /// Oscillator on
-    Normal  = 1,
-}
-
-/// Command address for Key Data Address Pointer
-pub const KEY_DATA_ADDRESS_POINTER: u8 = 0b0100_0000;
-
-/// Command for Key Data Address Pointer
-/// 
-/// Option: Read only
-#[derive(Copy, Clone, Debug, FromPrimitive, ToPrimitive, Hash)]
-pub enum KeyDataAddressPointer {  
-    P0, P1, P2, P3, P4, P5
-}
-
-/// Command for Int Flag Address Pointer
-/// 
-/// Option: Read only
-pub const INT_FLAG_ADDRESS_POINTER: u8 = 0b0110_0000;
-
-/// Command address for Display Setup
-pub const DISPLAY_SETUP: u8 = 0b1000_0000;
-
-/// Command 
-/// 
-/// Option: Write only
-#[derive(Copy, Clone, Debug, Hash)]
-pub enum DisplaySetup {
-    /// Display off
-    Off     = 0b0000_0000,
-    /// Display on
-    On      = 0b0000_0001,
-    /// Display on + Blinking frequency = 2hz
-    TwoHz   = 0b0000_0011,
-    /// Display on + Blinking frequency = 1hz
-    OneHz   = 0b0000_0101,
-    /// Display on + Blinking frequency = 0.5hz
-    HalfHz  = 0b0000_0111,
-}
-
-/// Write only
-pub const ROWINT_SET: u8 = 0b1010_0000;
-
-#[derive(Copy, Clone, Debug, Hash)]
-pub enum RowIntSet {
-    /// Row driver output
-    Row     = 0b0000_0000,
-    /// Int output, active low
-    IntLow  = 0b0000_0001,
-    /// Int output, active high
-    IntHigh = 0b0000_0011,
-}
-
-/// Write only
-pub const DIMMING_SET: u8 = 0b1110_0000;
-
-/// Digital Dimming Data Input Pulse Width Duty.
-#[derive(Copy, Clone, Debug, FromPrimitive, ToPrimitive, Hash)]
-pub enum DimmingSet { 
-    /// 1/16 Duty
-    Duty1,
-    /// 2/16 Duty
-    Duty2,
-    /// 3/16 Duty
-    Duty3,
-    /// 4/16 Duty
-    Duty4,
-    /// 5/16 Duty
-    Duty5,
-    /// 6/16 Duty
-    Duty6,
-    /// 7/16 Duty
-    Duty7,
-    /// 8/16 Duty
-    Duty8,
-    /// 9/16 Duty
-    Duty9,
-    /// 10/16 Duty
-    Duty10,
-    /// 11/16 Duty
-    Duty11,
-    /// 12/16 Duty
-    Duty12,
-    /// 13/16 Duty
-    Duty13,
-    /// 14/16 Duty
-    Duty14,
-    /// 15/16 Duty
-    Duty15,
-    /// 16/16 Duty
-    Duty16, 
-}
-
-/// Write only
-pub const TEST_MODE_HOLTEK_ONLY: u8 = 0b1101_1001;
-
-pub type Result<Error> = core::result::Result<(), Error>;
-=======
-pub trait Command { const COMMAND_MASK: isize; }
-
-/// System Setup Register.
-#[derive(Copy, Clone, Debug, Hash, FromPrimitive, ToPrimitive)]
-pub enum SystemSetupRegister {
-    /// Oscillator off
-    StandBy = Self::COMMAND_MASK | 0,
-    /// Oscillator on
-    Normal  = Self::COMMAND_MASK | 1,
-}
-
-impl Command for SystemSetupRegister {
-    /// Write only
-    const COMMAND_MASK: isize = 0b0010_0000; 
-}
-
-/// Alias for System Setup Register.
-pub type System = SystemSetupRegister;
-
-/// ROW/INT Setup Register.
-#[derive(Copy, Clone, Debug, Hash, FromPrimitive, ToPrimitive)]
-pub enum RowIntSetupRegister {
-    /// Row driver output
-    Row     = Self::COMMAND_MASK | 0b0000,
-    /// Int output, active low
-    IntLow  = Self::COMMAND_MASK | 0b0001,
-    /// Int output, active high
-    IntHigh = Self::COMMAND_MASK | 0b0011,
-}
-
-impl Command for RowIntSetupRegister {
-    /// Write only
-    const COMMAND_MASK: isize = 0b1010_0000;
-}
-
-/// Alias for ROW/INT Setup Register.
-pub type RowInt = RowIntSetupRegister;
-
-/// Display Setup Register.
-#[derive(Copy, Clone, Debug, Hash, FromPrimitive, ToPrimitive)]
-pub enum DisplaySetupRegister {
-    /// Display off
-    Off     = Self::COMMAND_MASK | 0b0000,
-    /// Display on
-    On      = Self::COMMAND_MASK | 0b0001,
-    /// Display on + Blinking frequency = 2hz
-    TwoHz   = Self::COMMAND_MASK | 0b0011,
-    /// Display on + Blinking frequency = 1hz
-    OneHz   = Self::COMMAND_MASK | 0b0101,
-    /// Display on + Blinking frequency = 0.5hz
-    HalfHz  = Self::COMMAND_MASK | 0b0111,
-}
-
-impl Command for DisplaySetupRegister {
-    /// Write only
-    const COMMAND_MASK: isize = 0b1000_0000; 
-}
-
-/// Alias for Display Setup Register.
-pub type Display = DisplaySetupRegister;
-
-/// Digital Dimming Data Input Pulse Width Duties.
-#[derive(Copy, Clone, Debug, Hash, FromPrimitive, ToPrimitive)]
-pub enum DigitalDimmingDataInput { 
-    Duty1_16 =  Self::COMMAND_MASK | 0b0000,
-    Duty2_16 =  Self::COMMAND_MASK | 0b0001,
-    Duty3_16 =  Self::COMMAND_MASK | 0b0010,
-    Duty4_16 =  Self::COMMAND_MASK | 0b0011,
-    Duty5_16 =  Self::COMMAND_MASK | 0b0100,
-    Duty6_16 =  Self::COMMAND_MASK | 0b0101,
-    Duty7_16 =  Self::COMMAND_MASK | 0b0110,
-    Duty8_16 =  Self::COMMAND_MASK | 0b0111,
-    Duty9_16 =  Self::COMMAND_MASK | 0b1000,
-    Duty10_16 = Self::COMMAND_MASK | 0b1001,
-    Duty11_16 = Self::COMMAND_MASK | 0b1010,
-    Duty12_16 = Self::COMMAND_MASK | 0b1011,
-    Duty13_16 = Self::COMMAND_MASK | 0b1100,
-    Duty14_16 = Self::COMMAND_MASK | 0b1101,
-    Duty15_16 = Self::COMMAND_MASK | 0b1110,
-    Duty16_16 = Self::COMMAND_MASK | 0b1111,
-}
->>>>>>> 80b3e43b
-
-impl Command for DigitalDimmingDataInput {
-    /// Write only
-    const COMMAND_MASK: isize = 0b1110_0000;
-}
-
-/// Alias for Digital Dimming Data Input.
-pub type Dimming = DigitalDimmingDataInput;
-
-
-/// Display Data Address Pointer.
-#[derive(Copy, Clone, Debug, Hash, FromPrimitive, ToPrimitive)]
-pub enum DisplayDataAddressPointer {
-    Addr0 =  Self::COMMAND_MASK | 0b0000,
-    Addr1 =  Self::COMMAND_MASK | 0b0001,
-    Addr2 =  Self::COMMAND_MASK | 0b0010,
-    Addr3 =  Self::COMMAND_MASK | 0b0011,
-    Addr4 =  Self::COMMAND_MASK | 0b0100,
-    Addr5 =  Self::COMMAND_MASK | 0b0101,
-    Addr6 =  Self::COMMAND_MASK | 0b0110,
-    Addr7 =  Self::COMMAND_MASK | 0b0111,
-    Addr8 =  Self::COMMAND_MASK | 0b1000,
-    Addr9 =  Self::COMMAND_MASK | 0b1001,
-    Addr10 = Self::COMMAND_MASK | 0b1010,
-    Addr11 = Self::COMMAND_MASK | 0b1011,
-    Addr12 = Self::COMMAND_MASK | 0b1100,
-    Addr13 = Self::COMMAND_MASK | 0b1101,
-    Addr14 = Self::COMMAND_MASK | 0b1110,
-    Addr15 = Self::COMMAND_MASK | 0b1111,
-}
-
-impl Command for DisplayDataAddressPointer {
-    /// R/W;
-    const COMMAND_MASK: isize = 0b0000_0000;
-}
-
-/// Alias for Display Data Address Pointer
-pub type DDAP = DisplayDataAddressPointer;
-
-/// Key Data Address Pointers.
-#[derive(Copy, Clone, Debug, Hash, FromPrimitive, ToPrimitive)]
-pub enum KeyDataAddressPointer {
-    Addr0 = Self::COMMAND_MASK | 0b000,
-    Addr1 = Self::COMMAND_MASK | 0b001,
-    Addr2 = Self::COMMAND_MASK | 0b010,
-    Addr3 = Self::COMMAND_MASK | 0b011,
-    Addr4 = Self::COMMAND_MASK | 0b100,
-    Addr5 = Self::COMMAND_MASK | 0b101,
-    Addr6 = Self::COMMAND_MASK | 0b110,
-    Addr7 = Self::COMMAND_MASK | 0b111,
-}
-
-impl Command for KeyDataAddressPointer {
-    /// Read only
-    const COMMAND_MASK: isize = 0b0100_0000;
-}
-
-/// Alias for Key Data Address Pointer.
-pub type KDAP = KeyDataAddressPointer;
-
-/// Int Flag Address Pointer.
-/// 
-/// Not yet implemented in `struct HT16K33` as I don't understand how it's used 
-/// or for what.
-pub const IntFlagAddressPointer: isize = 0b0110_0000;
-
-/// Alias for Int Flag Address Pointer.
-pub const IFAP: isize = IntFlagAddressPointer;
-
-/// Test Mode.
-/// 
-/// Not yet implemented in `struct HT16K33` as I don't know how it's used.
-pub const TestModeHoltekOnly: isize = 0b1101_1001;
-
-pub type Result<Error> = core::result::Result<(), Error>;
-
-/// Driver for the HT16K33 RAM Mapping 16*8 LED controller Driver with key scan.
-/// 
-/// Has an internal state which it tries to reflect
-/// onto the connected controller.
-#[derive(Copy, Clone, Debug, Hash)]
-pub struct HT16K33<I2C> {
-<<<<<<< HEAD
-    i2c:        I2C,
-    addr:       u8,
-    sys:        SystemSetup,
-    dpy:        DisplaySetup,
-    rowint:     RowIntSet,
-    dim:        DimmingSet,
-}
-
-impl<I2C, E> HT16K33<I2C>
-where
-    I2C: Read<Error = E> + Write<Error = E>
-{
-    /// Creates a new instance.
-    pub fn new(i2c: I2C, addr: u8) -> Self {
-        HT16K33 {
-            addr,
-            i2c,
-            sys:    SystemSetup::StandBy,
-            dpy:    DisplaySetup::Off,
-            rowint: RowIntSet::Row,
-            dim:    DimmingSet::Duty16,
-=======
-    i2c:      I2C,
-    i2c_address:  u8,
-    dbuf:     [u8; SEGMENTS_SIZE + 1],
-    system:   SystemSetupRegister,
-    display:  DisplaySetupRegister,
-    rowint:   RowIntSetupRegister,
-    dimming:  DigitalDimmingDataInput,
-}
-
-impl<I2C> HT16K33<I2C> {
-    /// Creates a new instance of HT16K33 driver.
-    /// Should be followed by `.power_on()`
-    pub fn new(i2c: I2C, i2c_address: u8) -> Self {
-        let mut dbuf = [0; SEGMENTS_SIZE + 1];
-        dbuf[0] = DisplayDataAddressPointer::Addr0 as u8;
-
-        HT16K33 {
-            i2c,
-            i2c_address,
-            dbuf,
-            system:   SystemSetupRegister::StandBy,
-            display:  DisplaySetupRegister::Off,
-            rowint:   RowIntSetupRegister::Row,
-            dimming:  DigitalDimmingDataInput::Duty16_16,
->>>>>>> 80b3e43b
-        }
-    }
-}
-
-<<<<<<< HEAD
-    /// Turns system to normal mode, set's Row/Int to Row, turns on display, 
-    /// turns dimming to max, and writes a blank dbuf.
-    pub fn power_on(&mut self) -> Result<E> {
-        self.write_system_setup(SystemSetup::Normal)?;
-        self.write_row_int_set(RowIntSet::Row)?;
-        self.write_display_setup(DisplaySetup::On)?;
-        self.write_dimming_set(DimmingSet::Duty16)?;        
-        self.clear_dram()
-    }
-
-    /// Writes blank buffer, turns off display and oscillator.
-    pub fn shutdown(&mut self) -> Result<E> {
-        self.clear_dram()?;
-        self.write_display_setup(DisplaySetup::Off)?;
-        self.write_system_setup(SystemSetup::StandBy)
-    }
-
-    /// Destroys self and returns internal i2c interface.
-    pub fn take_i2c(self) -> I2C {self.i2c}
-
-    /// Writes unchecked slice to controller.
-    /// 
-    /// Use with caution! See the source code of this library for usage examples.
-    pub unsafe fn write_raw(&mut self, slice: &[u8]) -> Result<E> {
-        self.i2c.write(self.addr, slice)
-    }
-    
-    /// Returns reference to internat system mode. 
-    pub fn system_setup(&self) -> SystemSetup {self.sys}
-=======
-#[delegatable_trait]
-pub trait HT16K33Trait<I2C, E> {
-    /// Destroys self and returns internal i2c interface.
-    fn i2c(self) -> I2C;
-
-    /// Writes unchecked slice to controller.
-    /// 
-    /// Use with caution! See the source code of this library of how to use it.
-    unsafe fn write(&mut self, slice: &[u8]) -> Result<E>;
-
-    /// Returns a copy of the i2c address.
-    fn i2c_address(&self) -> u8;
-
-    /// Sets the i2c address.
-    fn set_i2c_address(&mut self, i2c_address: u8);
-    
-    /// Returns internat system setup register state. 
-    /// Might not reflect controller.
-    fn system(&self) -> SystemSetupRegister;
->>>>>>> 80b3e43b
-
-    /// Writes system setup register state to controller
-    /// and if successful store it's new state.
-<<<<<<< HEAD
-    pub fn write_system_setup(&mut self, sys: SystemSetup) -> Result<E> {
-        unsafe { self.write_raw(&[SYSTEM_SETUP | sys as u8])?; }
-        self.sys = sys; Ok(())
-    }
-
-    /// Returns reference to internal display state. 
-    pub fn display_setup(&self) -> DisplaySetup {self.dpy}
-=======
-    fn write_system(&mut self, system: SystemSetupRegister) -> Result<E>;
-
-    /// Returns internal display setup register state. 
-    /// Might not reflect controller.
-    fn display(&self) -> DisplaySetupRegister;
->>>>>>> 80b3e43b
-
-    /// Writes display setup register state to controller 
-    /// and if successful store it's new state.
-<<<<<<< HEAD
-    pub fn write_display_setup(&mut self, dpy: DisplaySetup) -> Result<E> {
-        unsafe { self.write_raw(&[DISPLAY_SETUP | dpy as u8])?; }
-        self.dpy = dpy; Ok(())
-    }
-
-    /// Returns reference to internal rowint state.
-    pub fn row_int_set(&self) -> RowIntSet {self.rowint}
-=======
-    fn write_display(&mut self, dsr: DisplaySetupRegister) -> Result<E>;
-
-    /// Returns internal ROW/INT setup register state. 
-    /// Might not reflect controller.
-    fn rowint(&self) -> RowIntSetupRegister;
->>>>>>> 80b3e43b
-
-    /// Writes ROW/INT setup register state to controller
-    /// and if successful store it's new state.
-<<<<<<< HEAD
-    pub fn write_row_int_set(&mut self, rowint: RowIntSet) -> Result<E> {
-        unsafe { self.write_raw(&[ROWINT_SET | rowint as u8])?; }
-        self.rowint = rowint; Ok(())
-    }
-    
-    /// Returns dimming level. 
-    pub fn dimming_set(&self) -> DimmingSet {self.dim}
-
-    /// Writes a new dimming level to controller
-    /// and if successful store it's new state.
-    pub fn write_dimming_set(&mut self, dim: DimmingSet) -> Result<E> {
-        unsafe { self.write_raw(&[DIMMING_SET | dim as u8])?; }
-        self.dim = dim; Ok(())
-    }
-
-    /// Writes a slice of zeros to controller Display Ram.
-    pub fn clear_dram(&mut self) -> Result<E> {
-        self.i2c.write(self.addr, &[0; SEGMENTS_SIZE])
-    }
-
-    /// Reads Display Ram from controller into buffer.
-    /// 
-    /// Note. Standard implementation of HT16K33 will only read `SEGMENTS_SIZE` 
-    /// bytes to buffer so having a bigger buffer is redundant.
-    pub fn read_dram(&mut self, buf: &mut [u8]) -> Result<E> {
-        self.i2c.read(self.addr, buf)
-    }
-
-    /// Writes slice to controller Display Ram 
-    /// starting with from display data address.
-    /// 
-    /// This will update only addresses including and after `addr` so less
-    /// the whole ram need not to be updated on a write
-    /// 
-    /// Slice should not be larger than `SEGMENTS_SIZE - addr` as entries after will be
-    /// ignored.
-    pub fn write_dram(&mut self, addr: &DisplayDataAddressPointer, slice: &[u8]) -> Result<E> {
-        let mut buf = [0; SEGMENTS_SIZE + 1];
-        let len = min(SEGMENTS_SIZE, slice.len());
-        buf[0] = *addr as u8;
-        buf[1..len + 1].clone_from_slice(&slice[..len]);
-        unsafe { self.write_raw(&buf[..len + 1]) }
-=======
-    fn write_rowint(&mut self, rowint: RowIntSetupRegister) -> Result<E>;
-
-    /// Returns internal digital dimming data input state. 
-    /// Might not reflect controller.
-    fn dimming(&self) -> DigitalDimmingDataInput;
-
-    /// Writes digital dimming data input state to controller
-    /// and if successful store it's new state.
-    fn write_dimming(&mut self, dim: DigitalDimmingDataInput) -> Result<E>;
-
-    /// Returns internat display data address pointer state.
-    /// Might not reflect controller.
-    fn display_data_address_pointer(&self) -> DisplayDataAddressPointer;
-
-    /// Sets the display data address pointer.
-    fn set_display_data_address_pointer(
-        &mut self, 
-        ddap: DisplayDataAddressPointer
-    );
-
-    /// Returns display buffer as a slice.
-    fn dbuf(&self) -> &[u8];
-
-    /// Returns display buffer as a mutable slice.
-    fn dbuf_mut(&mut self) -> &mut [u8];
-
-    /// Sets display buffer.
-    fn set_dbuf(&mut self, src: &[u8; SEGMENTS_SIZE]);
-
-    /// Clears display buffer.
-    fn clear_dbuf(&mut self);
-
-    /// Writes display buffer to controller display ram.
-    fn write_dbuf(&mut self) -> Result<E>;
-
-    /// Reads display ram from controller into a provided buffer or into the
-    /// internal display buffer.
-    fn read_dram(&mut self, buf: Option<&mut [u8]>) -> Result<E>;
-
-    /// Writes slice to controller display ram starting from the 
-    /// display data address pointer. Slice can be up to `SEGMENTS_SIZE` long.
-    /// No state in `self` is mutated except for `self.i2c` (driver).
-    /// 
-    /// # Panic
-    /// 
-    /// Panics if slice is longer than `SEGMENTS_SIZE`.
-    fn write_dram(&mut self, ddap: DisplayDataAddressPointer, slice: &[u8]) 
-    -> Result<E>;
-
-    /// Clears display buffer and writes to controller display ram.
-    fn clear_dram(&mut self) -> Result<E> {
-        self.clear_dbuf();
-        self.write_dbuf()
-    }
-
-    /// Writes `SystemSetupRegister::Normal`, 
-    /// `RowIntSetupRegister::Row`, 
-    /// `DisplaySetupRegister::On` and 
-    /// `DigitalDimmingDataInput::Duty16_16` to controller.
-    /// Then clears and writes display buffer.
-    fn power_on(&mut self) -> Result<E> {
-        self.write_system(SystemSetupRegister::Normal)?;
-        self.write_rowint(RowIntSetupRegister::Row)?;
-        self.write_display(DisplaySetupRegister::On)?;
-        self.write_dimming(DigitalDimmingDataInput::Duty16_16)?;
-        self.clear_dram()
-    }
-
-    /// Clears and writes a display buffer to controller,
-    /// writes `DigitalDimmingDataInput::Duty16_16`,
-    /// `DisplaySetupRegister::Off` and
-    /// `SystemSetupRegister::StandBy` to controller.
-    fn shutdown(&mut self) -> Result<E> {
-        self.clear_dram()?;
-        self.write_dimming(DigitalDimmingDataInput::Duty16_16)?;
-        self.write_display(DisplaySetupRegister::Off)?;
-        self.write_system(SystemSetupRegister::StandBy)
-    }
-}
-
-impl<I2C, E> HT16K33Trait<I2C, E> for HT16K33<I2C>
-where
-    I2C: i2c::Read<Error = E> + i2c::Write<Error = E>
-{
-    fn i2c(self) -> I2C {self.i2c}
-
-    unsafe fn write(&mut self, slice: &[u8]) -> Result<E> {
-        self.i2c.write(self.i2c_address, slice)
-    }
-
-    fn i2c_address(&self) -> u8 {self.i2c_address}
-
-    fn set_i2c_address(&mut self, i2c_address: u8) {
-        self.i2c_address = i2c_address
-    }
-    
-    fn system(&self) -> System {self.system}
-
-    fn write_system(&mut self, system: System) -> Result<E> {
-        unsafe { self.write(&[system as u8])?; }
-        self.system = system; Ok(())
-    }
-
-    
-    fn display(&self) -> Display {self.display}
-
-    fn write_display(&mut self, dsr: Display) -> Result<E> {
-        unsafe { self.write(&[dsr as u8])?; }
-        self.display = dsr; Ok(())
-    }
-
-    fn rowint(&self) -> RowInt {self.rowint}
-
-    fn write_rowint(&mut self, rowint: RowInt) -> Result<E> {
-        unsafe { self.write(&[rowint as u8])?; }
-        self.rowint = rowint; Ok(())
-    }
-    
-    fn dimming(&self) -> Dimming {self.dimming}
-
-    fn write_dimming(&mut self, dim: Dimming) -> Result<E> {
-        unsafe { self.write(&[dim as u8])?; }
-        self.dimming = dim; Ok(())
-    }
-
-    fn display_data_address_pointer(&self) -> DDAP {
-        DDAP::from_u8(self.dbuf[0])
-            .expect("Internal Display Buffer has been corrupted.")
-    }
-
-    fn set_display_data_address_pointer(&mut self, ddap: DDAP) {
-        self.dbuf[0] = ddap as u8
-    }
-
-    fn dbuf(&self) -> &[u8] {&self.dbuf[1..]}
-
-    fn dbuf_mut(&mut self) -> &mut [u8] {&mut self.dbuf[1..]}
-
-    fn set_dbuf(&mut self, src: &[u8; SEGMENTS_SIZE]) {
-        self.dbuf[1..].clone_from_slice(src)
-    }
-
-    fn clear_dbuf(&mut self) {self.dbuf[1..].fill(0)}
-
-    fn write_dbuf(&mut self) -> Result<E> {
-        self.i2c.write(self.i2c_address, &self.dbuf)
-    }
-
-    fn read_dram(&mut self, buf: Option<&mut [u8]>) -> Result<E> {
-        self.i2c.read(self.i2c_address, buf.unwrap_or(&mut self.dbuf[1..]))
-    }
-
-    fn write_dram(&mut self, ddap: DDAP, slice: &[u8]) -> Result<E> {
-        let mut buf = [0; SEGMENTS_SIZE + 1];
-        buf[0] = ddap as u8; buf[1..=slice.len()].clone_from_slice(slice);
-        self.i2c.write(self.i2c_address, &buf[..=slice.len()])
->>>>>>> 80b3e43b
-    }
-}
+#![allow(clippy::manual_range_contains)]
+#![allow(non_upper_case_globals)]
+#![cfg_attr(not(feature = "std"), no_std)]
+
+//! # ht16k33-lite
+//! ht16k33 is a low level library for communicating with ht16k33 controllers.
+//! https://cdn-shop.adafruit.com/datasheets/ht16K33v110.pdf
+
+use ambassador::delegatable_trait;
+use embedded_hal::blocking::i2c;
+use num_derive::{FromPrimitive, ToPrimitive};
+use num_traits::{FromPrimitive};
+
+pub const SEGMENTS_SIZE: usize = 16;
+pub const COMMONS_SIZE: usize  = 8;
+
+pub trait Command { const COMMAND_MASK: isize; }
+
+/// System Setup Register.
+#[derive(Copy, Clone, Debug, Hash, FromPrimitive, ToPrimitive)]
+pub enum SystemSetupRegister {
+    /// Oscillator off
+    StandBy = Self::COMMAND_MASK | 0,
+    /// Oscillator on
+    Normal  = Self::COMMAND_MASK | 1,
+}
+
+impl Command for SystemSetupRegister {
+    /// Write only
+    const COMMAND_MASK: isize = 0b0010_0000; 
+}
+
+/// Alias for System Setup Register.
+pub type System = SystemSetupRegister;
+
+/// ROW/INT Setup Register.
+#[derive(Copy, Clone, Debug, Hash, FromPrimitive, ToPrimitive)]
+pub enum RowIntSetupRegister {
+    /// Row driver output
+    Row     = Self::COMMAND_MASK | 0b0000,
+    /// Int output, active low
+    IntLow  = Self::COMMAND_MASK | 0b0001,
+    /// Int output, active high
+    IntHigh = Self::COMMAND_MASK | 0b0011,
+}
+
+impl Command for RowIntSetupRegister {
+    /// Write only
+    const COMMAND_MASK: isize = 0b1010_0000;
+}
+
+/// Alias for ROW/INT Setup Register.
+pub type RowInt = RowIntSetupRegister;
+
+/// Display Setup Register.
+#[derive(Copy, Clone, Debug, Hash, FromPrimitive, ToPrimitive)]
+pub enum DisplaySetupRegister {
+    /// Display off
+    Off     = Self::COMMAND_MASK | 0b0000,
+    /// Display on
+    On      = Self::COMMAND_MASK | 0b0001,
+    /// Display on + Blinking frequency = 2hz
+    TwoHz   = Self::COMMAND_MASK | 0b0011,
+    /// Display on + Blinking frequency = 1hz
+    OneHz   = Self::COMMAND_MASK | 0b0101,
+    /// Display on + Blinking frequency = 0.5hz
+    HalfHz  = Self::COMMAND_MASK | 0b0111,
+}
+
+impl Command for DisplaySetupRegister {
+    /// Write only
+    const COMMAND_MASK: isize = 0b1000_0000; 
+}
+
+/// Alias for Display Setup Register.
+pub type Display = DisplaySetupRegister;
+
+/// Digital Dimming Data Input Pulse Width Duties.
+#[derive(Copy, Clone, Debug, Hash, FromPrimitive, ToPrimitive)]
+pub enum DigitalDimmingDataInput { 
+    Duty1_16 =  Self::COMMAND_MASK | 0b0000,
+    Duty2_16 =  Self::COMMAND_MASK | 0b0001,
+    Duty3_16 =  Self::COMMAND_MASK | 0b0010,
+    Duty4_16 =  Self::COMMAND_MASK | 0b0011,
+    Duty5_16 =  Self::COMMAND_MASK | 0b0100,
+    Duty6_16 =  Self::COMMAND_MASK | 0b0101,
+    Duty7_16 =  Self::COMMAND_MASK | 0b0110,
+    Duty8_16 =  Self::COMMAND_MASK | 0b0111,
+    Duty9_16 =  Self::COMMAND_MASK | 0b1000,
+    Duty10_16 = Self::COMMAND_MASK | 0b1001,
+    Duty11_16 = Self::COMMAND_MASK | 0b1010,
+    Duty12_16 = Self::COMMAND_MASK | 0b1011,
+    Duty13_16 = Self::COMMAND_MASK | 0b1100,
+    Duty14_16 = Self::COMMAND_MASK | 0b1101,
+    Duty15_16 = Self::COMMAND_MASK | 0b1110,
+    Duty16_16 = Self::COMMAND_MASK | 0b1111,
+}
+
+impl Command for DigitalDimmingDataInput {
+    /// Write only
+    const COMMAND_MASK: isize = 0b1110_0000;
+}
+
+/// Alias for Digital Dimming Data Input.
+pub type Dimming = DigitalDimmingDataInput;
+
+
+/// Display Data Address Pointer.
+#[derive(Copy, Clone, Debug, Hash, FromPrimitive, ToPrimitive)]
+pub enum DisplayDataAddressPointer {
+    Addr0 =  Self::COMMAND_MASK | 0b0000,
+    Addr1 =  Self::COMMAND_MASK | 0b0001,
+    Addr2 =  Self::COMMAND_MASK | 0b0010,
+    Addr3 =  Self::COMMAND_MASK | 0b0011,
+    Addr4 =  Self::COMMAND_MASK | 0b0100,
+    Addr5 =  Self::COMMAND_MASK | 0b0101,
+    Addr6 =  Self::COMMAND_MASK | 0b0110,
+    Addr7 =  Self::COMMAND_MASK | 0b0111,
+    Addr8 =  Self::COMMAND_MASK | 0b1000,
+    Addr9 =  Self::COMMAND_MASK | 0b1001,
+    Addr10 = Self::COMMAND_MASK | 0b1010,
+    Addr11 = Self::COMMAND_MASK | 0b1011,
+    Addr12 = Self::COMMAND_MASK | 0b1100,
+    Addr13 = Self::COMMAND_MASK | 0b1101,
+    Addr14 = Self::COMMAND_MASK | 0b1110,
+    Addr15 = Self::COMMAND_MASK | 0b1111,
+}
+
+impl Command for DisplayDataAddressPointer {
+    /// R/W;
+    const COMMAND_MASK: isize = 0b0000_0000;
+}
+
+/// Alias for Display Data Address Pointer
+pub type DDAP = DisplayDataAddressPointer;
+
+/// Key Data Address Pointers.
+#[derive(Copy, Clone, Debug, Hash, FromPrimitive, ToPrimitive)]
+pub enum KeyDataAddressPointer {
+    Addr0 = Self::COMMAND_MASK | 0b000,
+    Addr1 = Self::COMMAND_MASK | 0b001,
+    Addr2 = Self::COMMAND_MASK | 0b010,
+    Addr3 = Self::COMMAND_MASK | 0b011,
+    Addr4 = Self::COMMAND_MASK | 0b100,
+    Addr5 = Self::COMMAND_MASK | 0b101,
+    Addr6 = Self::COMMAND_MASK | 0b110,
+    Addr7 = Self::COMMAND_MASK | 0b111,
+}
+
+impl Command for KeyDataAddressPointer {
+    /// Read only
+    const COMMAND_MASK: isize = 0b0100_0000;
+}
+
+/// Alias for Key Data Address Pointer.
+pub type KDAP = KeyDataAddressPointer;
+
+/// Int Flag Address Pointer.
+/// 
+/// Not yet implemented in `struct HT16K33` as I don't understand how it's used 
+/// or for what.
+pub const IntFlagAddressPointer: isize = 0b0110_0000;
+
+/// Alias for Int Flag Address Pointer.
+pub const IFAP: isize = IntFlagAddressPointer;
+
+/// Test Mode.
+/// 
+/// Not yet implemented in `struct HT16K33` as I don't know how it's used.
+pub const TestModeHoltekOnly: isize = 0b1101_1001;
+
+pub type Result<Error> = core::result::Result<(), Error>;
+
+/// Driver for the HT16K33 RAM Mapping 16*8 LED controller Driver with key scan.
+/// 
+/// Has an internal state which it tries to reflect
+/// onto the connected controller.
+#[derive(Copy, Clone, Debug, Hash)]
+pub struct HT16K33<I2C> {
+    i2c:      I2C,
+    i2c_address:  u8,
+    dbuf:     [u8; SEGMENTS_SIZE + 1],
+    system:   SystemSetupRegister,
+    display:  DisplaySetupRegister,
+    rowint:   RowIntSetupRegister,
+    dimming:  DigitalDimmingDataInput,
+}
+
+impl<I2C> HT16K33<I2C> {
+    /// Creates a new instance of HT16K33 driver.
+    /// Should be followed by `.power_on()`
+    pub fn new(i2c: I2C, i2c_address: u8) -> Self {
+        let mut dbuf = [0; SEGMENTS_SIZE + 1];
+        dbuf[0] = DisplayDataAddressPointer::Addr0 as u8;
+
+        HT16K33 {
+            i2c,
+            i2c_address,
+            dbuf,
+            system:   SystemSetupRegister::StandBy,
+            display:  DisplaySetupRegister::Off,
+            rowint:   RowIntSetupRegister::Row,
+            dimming:  DigitalDimmingDataInput::Duty16_16,
+        }
+    }
+}
+
+#[delegatable_trait]
+pub trait HT16K33Trait<I2C, E> {
+    /// Destroys self and returns internal i2c interface.
+    fn i2c(self) -> I2C;
+
+    /// Writes unchecked slice to controller.
+    /// 
+    /// Use with caution! See the source code of this library of how to use it.
+    unsafe fn write(&mut self, slice: &[u8]) -> Result<E>;
+
+    /// Returns a copy of the i2c address.
+    fn i2c_address(&self) -> u8;
+
+    /// Sets the i2c address.
+    fn set_i2c_address(&mut self, i2c_address: u8);
+    
+    /// Returns internat system setup register state. 
+    /// Might not reflect controller.
+    fn system(&self) -> SystemSetupRegister;
+
+    /// Writes system setup register state to controller
+    /// and if successful store it's new state.
+    fn write_system(&mut self, system: SystemSetupRegister) -> Result<E>;
+
+    /// Returns internal display setup register state. 
+    /// Might not reflect controller.
+    fn display(&self) -> DisplaySetupRegister;
+
+    /// Writes display setup register state to controller 
+    /// and if successful store it's new state.
+    fn write_display(&mut self, dsr: DisplaySetupRegister) -> Result<E>;
+
+    /// Returns internal ROW/INT setup register state. 
+    /// Might not reflect controller.
+    fn rowint(&self) -> RowIntSetupRegister;
+
+    /// Writes ROW/INT setup register state to controller
+    /// and if successful store it's new state.
+    fn write_rowint(&mut self, rowint: RowIntSetupRegister) -> Result<E>;
+
+    /// Returns internal digital dimming data input state. 
+    /// Might not reflect controller.
+    fn dimming(&self) -> DigitalDimmingDataInput;
+
+    /// Writes digital dimming data input state to controller
+    /// and if successful store it's new state.
+    fn write_dimming(&mut self, dim: DigitalDimmingDataInput) -> Result<E>;
+
+    /// Returns internat display data address pointer state.
+    /// Might not reflect controller.
+    fn display_data_address_pointer(&self) -> DisplayDataAddressPointer;
+
+    /// Sets the display data address pointer.
+    fn set_display_data_address_pointer(
+        &mut self, 
+        ddap: DisplayDataAddressPointer
+    );
+
+    /// Returns display buffer as a slice.
+    fn dbuf(&self) -> &[u8];
+
+    /// Returns display buffer as a mutable slice.
+    fn dbuf_mut(&mut self) -> &mut [u8];
+
+    /// Sets display buffer.
+    fn set_dbuf(&mut self, src: &[u8; SEGMENTS_SIZE]);
+
+    /// Clears display buffer.
+    fn clear_dbuf(&mut self);
+
+    /// Writes display buffer to controller display ram.
+    fn write_dbuf(&mut self) -> Result<E>;
+
+    /// Reads display ram from controller into a provided buffer or into the
+    /// internal display buffer.
+    fn read_dram(&mut self, buf: Option<&mut [u8]>) -> Result<E>;
+
+    /// Writes slice to controller display ram starting from the 
+    /// display data address pointer. Slice can be up to `SEGMENTS_SIZE` long.
+    /// No state in `self` is mutated except for `self.i2c` (driver).
+    /// 
+    /// # Panic
+    /// 
+    /// Panics if slice is longer than `SEGMENTS_SIZE`.
+    fn write_dram(&mut self, ddap: DisplayDataAddressPointer, slice: &[u8]) 
+    -> Result<E>;
+
+    /// Clears display buffer and writes to controller display ram.
+    fn clear_dram(&mut self) -> Result<E> {
+        self.clear_dbuf();
+        self.write_dbuf()
+    }
+
+    /// Writes `SystemSetupRegister::Normal`, 
+    /// `RowIntSetupRegister::Row`, 
+    /// `DisplaySetupRegister::On` and 
+    /// `DigitalDimmingDataInput::Duty16_16` to controller.
+    /// Then clears and writes display buffer.
+    fn power_on(&mut self) -> Result<E> {
+        self.write_system(SystemSetupRegister::Normal)?;
+        self.write_rowint(RowIntSetupRegister::Row)?;
+        self.write_display(DisplaySetupRegister::On)?;
+        self.write_dimming(DigitalDimmingDataInput::Duty16_16)?;
+        self.clear_dram()
+    }
+
+    /// Clears and writes a display buffer to controller,
+    /// writes `DigitalDimmingDataInput::Duty16_16`,
+    /// `DisplaySetupRegister::Off` and
+    /// `SystemSetupRegister::StandBy` to controller.
+    fn shutdown(&mut self) -> Result<E> {
+        self.clear_dram()?;
+        self.write_dimming(DigitalDimmingDataInput::Duty16_16)?;
+        self.write_display(DisplaySetupRegister::Off)?;
+        self.write_system(SystemSetupRegister::StandBy)
+    }
+}
+
+impl<I2C, E> HT16K33Trait<I2C, E> for HT16K33<I2C>
+where
+    I2C: i2c::Read<Error = E> + i2c::Write<Error = E>
+{
+    fn i2c(self) -> I2C {self.i2c}
+
+    unsafe fn write(&mut self, slice: &[u8]) -> Result<E> {
+        self.i2c.write(self.i2c_address, slice)
+    }
+
+    fn i2c_address(&self) -> u8 {self.i2c_address}
+
+    fn set_i2c_address(&mut self, i2c_address: u8) {
+        self.i2c_address = i2c_address
+    }
+    
+    fn system(&self) -> System {self.system}
+
+    fn write_system(&mut self, system: System) -> Result<E> {
+        unsafe { self.write(&[system as u8])?; }
+        self.system = system; Ok(())
+    }
+
+    
+    fn display(&self) -> Display {self.display}
+
+    fn write_display(&mut self, dsr: Display) -> Result<E> {
+        unsafe { self.write(&[dsr as u8])?; }
+        self.display = dsr; Ok(())
+    }
+
+    fn rowint(&self) -> RowInt {self.rowint}
+
+    fn write_rowint(&mut self, rowint: RowInt) -> Result<E> {
+        unsafe { self.write(&[rowint as u8])?; }
+        self.rowint = rowint; Ok(())
+    }
+    
+    fn dimming(&self) -> Dimming {self.dimming}
+
+    fn write_dimming(&mut self, dim: Dimming) -> Result<E> {
+        unsafe { self.write(&[dim as u8])?; }
+        self.dimming = dim; Ok(())
+    }
+
+    fn display_data_address_pointer(&self) -> DDAP {
+        DDAP::from_u8(self.dbuf[0])
+            .expect("Internal Display Buffer has been corrupted.")
+    }
+
+    fn set_display_data_address_pointer(&mut self, ddap: DDAP) {
+        self.dbuf[0] = ddap as u8
+    }
+
+    fn dbuf(&self) -> &[u8] {&self.dbuf[1..]}
+
+    fn dbuf_mut(&mut self) -> &mut [u8] {&mut self.dbuf[1..]}
+
+    fn set_dbuf(&mut self, src: &[u8; SEGMENTS_SIZE]) {
+        self.dbuf[1..].clone_from_slice(src)
+    }
+
+    fn clear_dbuf(&mut self) {self.dbuf[1..].fill(0)}
+
+    fn write_dbuf(&mut self) -> Result<E> {
+        self.i2c.write(self.i2c_address, &self.dbuf)
+    }
+
+    fn read_dram(&mut self, buf: Option<&mut [u8]>) -> Result<E> {
+        self.i2c.read(self.i2c_address, buf.unwrap_or(&mut self.dbuf[1..]))
+    }
+
+    fn write_dram(&mut self, ddap: DDAP, slice: &[u8]) -> Result<E> {
+        let mut buf = [0; SEGMENTS_SIZE + 1];
+        buf[0] = ddap as u8; buf[1..=slice.len()].clone_from_slice(slice);
+        self.i2c.write(self.i2c_address, &buf[..=slice.len()])
+    }
+}